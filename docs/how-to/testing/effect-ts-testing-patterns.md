--- conflicted
+++ resolved
@@ -75,14 +75,8 @@
 ### 1. @effect/vitestを使ったit.effectパターン
 
 ```typescript
-<<<<<<< HEAD
-import { Effect, Context, Layer, Schema, Match, Either, pipe } from 'effect'
-import { describe, expect } from 'vitest'
-import { it } from '@effect/vitest'
-=======
 import { Effect, Context, Layer, Schema, Match } from 'effect'
 import { describe, expect, it } from '@effect/vitest'
->>>>>>> 658ddd9a
 
 // ✅ @effect/vitestパターン: it.effectの活用
 describe('Modern Effect-TS Vitest Pattern', () => {
