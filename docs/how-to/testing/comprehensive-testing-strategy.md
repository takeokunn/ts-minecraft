--- conflicted
+++ resolved
@@ -2002,26 +2002,30 @@
 
         recordMemory()
 
-<<<<<<< HEAD
         // 30分間のシミュレーション（高速実行）- Effect-TSパターン
         yield* Effect.forEach(
           Array.makeBy(100, (i) => i),
           (cycle) =>
             Effect.gen(function* () {
               // プレイヤー作成→活動→削除のサイクル
-              const tempPlayers = yield* Effect.allPar(
-                Array.from({ length: 10 }, (_, i) => gameController.createPlayer(`temp_${cycle}_${i}`))
+              const tempPlayers = yield* Effect.all(
+                Array.from({ length: 10 }, (_, i) => gameController.createPlayer(`temp_${cycle}_${i}`)),
+                { concurrency: 'unbounded' }
               )
 
               // アクティビティシミュレーション
-              yield* Effect.allPar(
+              yield* Effect.all(
                 tempPlayers.map(
                   (player) => gameController.simulateActivity(player.id, 100) // 100アクション
-                )
+                ),
+                { concurrency: 'unbounded' }
               )
 
               // プレイヤー削除
-              yield* Effect.allPar(tempPlayers.map((player) => gameController.removePlayer(player.id)))
+              yield* Effect.all(
+                tempPlayers.map((player) => gameController.removePlayer(player.id)),
+                { concurrency: 'unbounded' }
+              )
 
               if (cycle % 10 === 0) {
                 // 強制GC（テスト環境）
@@ -2032,38 +2036,6 @@
               }
             })
         )
-=======
-        // 30分間のシミュレーション（高速実行）
-        for (let cycle = 0; cycle < 100; cycle++) {
-          // プレイヤー作成→活動→削除のサイクル
-          const tempPlayers = yield* Effect.all(
-            Array.from({ length: 10 }, (_, i) => gameController.createPlayer(`temp_${cycle}_${i}`)),
-            { concurrency: 'unbounded' }
-          )
-
-          // アクティビティシミュレーション
-          yield* Effect.all(
-            tempPlayers.map(
-              (player) => gameController.simulateActivity(player.id, 100) // 100アクション
-            ),
-            { concurrency: 'unbounded' }
-          )
-
-          // プレイヤー削除
-          yield* Effect.all(
-            tempPlayers.map((player) => gameController.removePlayer(player.id)),
-            { concurrency: 'unbounded' }
-          )
-
-          if (cycle % 10 === 0) {
-            // 強制GC（テスト環境）
-            if (global.gc) {
-              global.gc()
-            }
-            recordMemory()
-          }
-        }
->>>>>>> 413b4862
 
         // メモリ増加傾向の分析
         const firstHalf = memorySnapshots.slice(0, 5)
