--- conflicted
+++ resolved
@@ -3,17 +3,12 @@
  * プロジェクト全体で使用される型定義の単一エントリーポイント
  */
 
-<<<<<<< HEAD
 import { Effect } from 'effect'
-import * as Schema from 'effect/Schema'
 
-export * from "./branded";
-export * from "../config/effect";
-=======
 export * from './branded'
-// GameError系は errors/ から提供されるため、config/effect からは EffectConfig のみをエクスポート
-export { EffectConfig, createGameError, type GameResult } from '../config/effect'
->>>>>>> 3e65425a
+export * from '../config/effect'
+// エラー関連は errors/ モジュールからもエクスポート
+export * from '../errors'
 
 /**
  * 基本的な数値型
@@ -28,67 +23,13 @@
 /**
  * 基本的なブール型
  */
-<<<<<<< HEAD
-export type BooleanValue = boolean;
+export type BooleanValue = boolean
 
 /**
  * Result型 - Effect-TSのEffect型のエイリアス
  * 成功値Aと失敗値Eを持つ計算を表現
  */
 export type Result<A, E = Error> = Effect.Effect<A, E>
-
-/**
- * GameError - ゲーム内で発生する一般的なエラー
- */
-export class GameError extends Schema.TaggedError<GameError>()(
-  "GameError",
-  {
-    message: Schema.String,
-    code: Schema.optional(Schema.String),
-    details: Schema.optional(Schema.Unknown)
-  }
-) {}
-
-/**
- * NetworkError - ネットワーク関連のエラー
- */
-export class NetworkError extends Schema.TaggedError<NetworkError>()(
-  "NetworkError",
-  {
-    message: Schema.String,
-    statusCode: Schema.optional(Schema.Number),
-    url: Schema.optional(Schema.String)
-  }
-) {}
-
-/**
- * ValidationError - バリデーションエラー
- */
-export class ValidationError extends Schema.TaggedError<ValidationError>()(
-  "ValidationError",
-  {
-    message: Schema.String,
-    field: Schema.optional(Schema.String),
-    value: Schema.optional(Schema.Unknown)
-  }
-) {}
-
-/**
- * ResourceNotFoundError - リソースが見つからないエラー
- */
-export class ResourceNotFoundError extends Schema.TaggedError<ResourceNotFoundError>()(
-  "ResourceNotFoundError",
-  {
-    message: Schema.String,
-    resourceType: Schema.String,
-    resourceId: Schema.String
-  }
-) {}
-
-/**
- * 共通エラー型のユニオン
- */
-export type CommonError = GameError | NetworkError | ValidationError | ResourceNotFoundError
 
 /**
  * Option型 - 値が存在するかどうかを表現
@@ -132,7 +73,4 @@
  */
 export type DeepPartial<T> = {
   [P in keyof T]?: T[P] extends object ? DeepPartial<T[P]> : T[P]
-}
-=======
-export type BooleanValue = boolean
->>>>>>> 3e65425a
+}