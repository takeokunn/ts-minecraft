<<<<<<< HEAD
import { Effect, Schema } from 'effect'
=======
import { Effect, Context, Layer, pipe, Runtime } from 'effect'
import * as Schema from 'effect/Schema'
import * as ParseResult from 'effect/ParseResult'
import * as Config from 'effect/Config'
import { Cause, Exit } from 'effect'
import * as Schedule from 'effect/Schedule'
>>>>>>> 2202f0b1

/**
 * Effect-TS基本設定とヘルパー関数
 */
export const GameErrorSchema = Schema.Struct({
  _tag: Schema.Literal('GameError'),
  message: Schema.String,
  code: Schema.String,
  timestamp: Schema.DateFromSelf,
})

/**
 * GameError型の定義
 */
export type GameError = Schema.Schema.Type<typeof GameErrorSchema>

/**
 * GameErrorを作成するファクトリー関数
 */
export const createGameError = (message: string, code = 'UNKNOWN_ERROR'): GameError => ({
  _tag: 'GameError' as const,
  message,
  code,
  timestamp: new Date(),
})

/**
 * 操作結果を表現する型
 * Effect型を使用した関数型アプローチ
 */
export type GameResult<T, E = GameError> = Effect.Effect<T, E>

// Re-export commonly used Effect utilities
export { Effect, Context, Layer, pipe, Runtime, Schema, Config }
export type { Schedule }

// Runtime configuration
export const runtime = Runtime.defaultRuntime

// Helper functions for Effect composition
export const tap = Effect.tap
export const map = Effect.map
export const flatMap = Effect.flatMap
export const catchAll = Effect.catchAll
export const catchTag = Effect.catchTag
export const succeed = Effect.succeed
export const fail = Effect.fail
export const sync = Effect.sync
export const promise = Effect.promise
export const tryPromise = Effect.tryPromise
export const gen = Effect.gen
export const all = Effect.all
export const forEach = Effect.forEach

// Schema utilities
export const parse = Schema.decodeUnknown
export const parseSync = Schema.decodeUnknownSync
export const encode = Schema.encode
export const encodeSync = Schema.encodeSync

// Layer utilities
export const layerFrom = Layer.succeed
export const layerEffect = Layer.effect
export const layerScoped = Layer.scoped
export const layerFail = Layer.fail
export const layerMerge = Layer.merge
export const layerProvide = Layer.provide

// Context utilities
export const service = <T>(tag: Context.Tag<T, T>) => Effect.serviceConstants(tag)

// Common error handling patterns
export const mapError =
  <E, E2>(f: (e: E) => E2) =>
  <A, R>(effect: Effect.Effect<A, E, R>): Effect.Effect<A, E2, R> =>
    Effect.mapError(effect, f)

export const orElse =
  <A2, E2, R2>(that: Effect.Effect<A2, E2, R2>) =>
  <A, E, R>(self: Effect.Effect<A, E, R>): Effect.Effect<A | A2, E2, R | R2> =>
    Effect.orElse(self, () => that)

// Utility to run an effect synchronously (for testing)
export const runSync = <A, E>(effect: Effect.Effect<A, E>): A => {
  const result = Effect.runSyncExit(effect)
  if (Exit.isFailure(result)) {
    throw Cause.squash(result.cause)
  }
  return result.value
}

// Utility to run an effect as a promise
export const runPromise = <A, E>(effect: Effect.Effect<A, E>): Promise<A> => Effect.runPromise(effect)

// Utility for creating tagged errors
export const taggedError =
  <Tag extends string>(tag: Tag) =>
  <Fields extends Record<string, any>>(fields: Fields) =>
    Schema.TaggedError<Tag>()(
      tag,
      Object.entries(fields).reduce(
        (acc, [key, value]) => ({
          ...acc,
          [key]: value,
        }),
        {} as Fields
      )
    )

// Utility for creating services
export const makeService = <T>(name: string) => Context.GenericTag<T>(`@app/${name}`)

// Common effect patterns for the game
export const withRetry = <A, E, R>(
  effect: Effect.Effect<A, E, R>,
  options?: { times?: number; delay?: number }
): Effect.Effect<A, E, R> => {
  const { times = 3, delay = 100 } = options ?? {}
  return pipe(effect, Effect.retry(Schedule.spaced(delay).pipe(Schedule.compose(Schedule.recurs(times)))))
}

// Logging utilities
export const logInfo = (message: string) => Effect.log(message)
export const logError = (message: string) => Effect.logError(message)
export const logDebug = (message: string) => Effect.logDebug(message)

// Performance measurement utility
export const timed = <A, E, R>(label: string, effect: Effect.Effect<A, E, R>): Effect.Effect<A, E, R> =>
  pipe(
    Effect.Do,
    Effect.bind('start', () => Effect.sync(() => Date.now())),
    Effect.bind('result', () => effect),
    Effect.tap(({ start }) => {
      const duration = Date.now() - start
      return logDebug(`${label} took ${duration}ms`)
    }),
    Effect.map(({ result }) => result)
  )

// Validation utility
export const validate =
  <A, I>(schema: Schema.Schema<A, I>) =>
  (input: I): Effect.Effect<A, ParseResult.ParseError> =>
    Schema.decodeUnknown(schema)(input)

// Batch processing utility
export const batch = <A, B, E, R>(
  items: ReadonlyArray<A>,
  f: (item: A) => Effect.Effect<B, E, R>,
  options?: { concurrency?: number }
): Effect.Effect<ReadonlyArray<B>, E, R> => {
  const { concurrency = 5 } = options ?? {}
  return Effect.forEach(items, f, { concurrency })
}

/**
 * Effect-TSの基本設定を提供するユーティリティ
 */
export const EffectConfig = {
  /**
   * 成功値を持つEffectを作成
   */
  succeed: <T>(value: T): GameResult<T, never> => Effect.succeed(value),

  /**
   * エラーを持つEffectを作成
   */
  fail: (message: string, code?: string): GameResult<never> => Effect.fail(createGameError(message, code)),

  /**
   * GameErrorかどうかを判定
   */
  isGameError: (value: unknown): value is GameError => Schema.is(GameErrorSchema)(value),

  /**
   * Schemaを使用したバリデーション
   */
  validate:
    <A, I>(schema: Schema.Schema<A, I>) =>
    (input: I): GameResult<A> =>
      Effect.try({
        try: () => Schema.decodeSync(schema)(input),
        catch: (error) => createGameError(`Validation failed: ${String(error)}`, 'VALIDATION_ERROR'),
      }),
} as const<|MERGE_RESOLUTION|>--- conflicted
+++ resolved
@@ -1,13 +1,9 @@
-<<<<<<< HEAD
-import { Effect, Schema } from 'effect'
-=======
 import { Effect, Context, Layer, pipe, Runtime } from 'effect'
 import * as Schema from 'effect/Schema'
 import * as ParseResult from 'effect/ParseResult'
 import * as Config from 'effect/Config'
 import { Cause, Exit } from 'effect'
 import * as Schedule from 'effect/Schedule'
->>>>>>> 2202f0b1
 
 /**
  * Effect-TS基本設定とヘルパー関数
