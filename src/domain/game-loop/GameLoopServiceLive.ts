<<<<<<< HEAD
import { Effect, Layer, Option, pipe, Ref, Schedule, Stream } from 'effect'
=======
import { Effect, Layer, Ref, Schedule, Stream, Match, pipe } from 'effect'
>>>>>>> 0f501795
import { GameLoopService } from './GameLoopService'
import type { FrameInfo, GameLoopConfig, PerformanceMetrics } from './types'
import type { GameLoopState } from './types'
import { DEFAULT_GAME_LOOP_CONFIG } from './types'
import { GameLoopInitError, GameLoopPerformanceError, GameLoopRuntimeError, GameLoopStateError } from './errors'

interface GameLoopInternalState {
  state: GameLoopState
  config: GameLoopConfig
  frameCount: number
  lastFrameTime: number
  animationFrameId: number | null
  frameCallbacks: Array<(frameInfo: FrameInfo) => Effect.Effect<void>>
  performanceBuffer: number[]
  droppedFrames: number
  totalFrames: number
}

// GameLoopServiceのLive実装
export const GameLoopServiceLive = Layer.effect(
  GameLoopService,
  Effect.gen(function* () {
    // 内部状態の管理
    const internalState = yield* Ref.make<GameLoopInternalState>({
      state: 'idle',
      config: DEFAULT_GAME_LOOP_CONFIG,
      frameCount: 0,
      lastFrameTime: 0,
      animationFrameId: null,
      frameCallbacks: [],
      performanceBuffer: [],
      droppedFrames: 0,
      totalFrames: 0,
    })

    // フレーム実行ロジック
    const executeFrame = (timestamp: number) =>
      Effect.gen(function* () {
        const state = yield* Ref.get(internalState)

        // Match.valueパターンを使用して状態チェック
        const shouldContinue = pipe(
          state.state,
          Match.value,
          Match.when('running', () => true),
          Match.orElse(() => false)
        )

        if (!shouldContinue) {
          return
        }

        const deltaTime = state.lastFrameTime ? timestamp - state.lastFrameTime : 0
        const targetFrameTime = 1000 / state.config.targetFps

        // フレームスキップの判定
        const frameSkipped = deltaTime > targetFrameTime * state.config.maxFrameSkip

        if (frameSkipped) {
          yield* Ref.update(internalState, (s) => ({
            ...s,
            droppedFrames: s.droppedFrames + 1,
          }))
        }

        const fps = deltaTime > 0 ? 1000 / deltaTime : state.config.targetFps

        // フレーム情報の作成
        const frameInfo: FrameInfo = {
          currentTime: timestamp,
          deltaTime: Math.min(deltaTime, targetFrameTime * 2), // デルタタイムの上限設定
          frameCount: state.frameCount,
          fps,
          frameSkipped,
        }

        // コールバックの実行
        yield* Effect.all(
          state.frameCallbacks.map((callback) =>
            Effect.catchAll(callback(frameInfo), (error) =>
              Effect.sync(() => {
                console.error('Frame callback error:', error)
              })
            )
          ),
          { concurrency: 'unbounded' }
        )

        // パフォーマンスメトリクスの更新
        const updatedBuffer = [...state.performanceBuffer, fps].slice(-60) // 直近60フレーム分を保持

        // 状態の更新
        yield* Ref.update(internalState, (s) => ({
          ...s,
          frameCount: s.frameCount + 1,
          lastFrameTime: timestamp,
          performanceBuffer: updatedBuffer,
          totalFrames: s.totalFrames + 1,
        }))

        // 次フレームのスケジューリング
        if (state.state === 'running') {
          const nextFrameId = requestAnimationFrame((ts) => {
            Effect.runPromise(executeFrame(ts)).catch(console.error)
          })

          yield* Ref.update(internalState, (s) => ({
            ...s,
            animationFrameId: nextFrameId,
          }))
        }
      })

    return GameLoopService.of({
      initialize: (config) =>
        Effect.gen(function* () {
          const currentState = yield* Ref.get(internalState)

          // Match.valueパターンを使用して状態チェック
          const initResult = pipe(
            currentState.state,
            Match.value,
            Match.when('idle', () => ({ canInit: true }) as const),
            Match.when('stopped', () => ({ canInit: true }) as const),
            Match.orElse(
              (state) =>
                ({
                  canInit: false,
                  error: {
                    _tag: 'GameLoopInitError' as const,
                    message: 'GameLoop is already initialized',
                    reason: `Current state is ${state}`,
                  } satisfies GameLoopInitError,
                }) as const
            )
          )

          if (!initResult.canInit) {
            return yield* Effect.fail((initResult as any).error)
          }

          const mergedConfig = { ...DEFAULT_GAME_LOOP_CONFIG, ...config }

          yield* Ref.update(internalState, (s) => ({
            ...s,
            config: mergedConfig,
            state: 'idle' as GameLoopState,
            frameCount: 0,
            lastFrameTime: 0,
            performanceBuffer: [],
            droppedFrames: 0,
            totalFrames: 0,
          }))
        }),

      start: () =>
        Effect.gen(function* () {
          const currentState = yield* Ref.get(internalState)

          // Match.valueパターンを使用して状態遷移チェック
          const startResult = pipe(
            currentState.state,
            Match.value,
            Match.when('running', () => ({ canStart: true, shouldSkip: true }) as const),
            Match.when('idle', () => ({ canStart: true, shouldSkip: false }) as const),
            Match.when('paused', () => ({ canStart: true, shouldSkip: false }) as const),
            Match.orElse(
              (state) =>
                ({
                  canStart: false,
                  error: {
                    _tag: 'GameLoopStateError' as const,
                    message: 'Invalid state transition',
                    currentState: state,
                    attemptedTransition: 'start',
                  } satisfies GameLoopStateError,
                }) as const
            )
          )

          if (!startResult.canStart) {
            return yield* Effect.fail((startResult as any).error)
          }

          if ('shouldSkip' in startResult && startResult.shouldSkip) {
            return
          }

          yield* Ref.update(internalState, (s) => ({
            ...s,
            state: 'running' as GameLoopState,
            lastFrameTime: performance.now(),
          }))

          // 最初のフレームを開始
          const frameId = requestAnimationFrame((timestamp) => {
            Effect.runPromise(executeFrame(timestamp)).catch(console.error)
          })

          yield* Ref.update(internalState, (s) => ({
            ...s,
            animationFrameId: frameId,
          }))
        }),

      pause: () =>
        Effect.gen(function* () {
          const currentState = yield* Ref.get(internalState)

          // Match.valueパターンを使用して状態チェック
          const pauseResult = pipe(
            currentState.state,
            Match.value,
            Match.when('running', () => ({ canPause: true }) as const),
            Match.orElse(
              (state) =>
                ({
                  canPause: false,
                  error: {
                    _tag: 'GameLoopStateError' as const,
                    message: 'Can only pause when running',
                    currentState: state,
                    attemptedTransition: 'pause',
                  } satisfies GameLoopStateError,
                }) as const
            )
          )

          if (!pauseResult.canPause) {
            return yield* Effect.fail((pauseResult as any).error)
          }

          yield* pipe(
            Option.fromNullable(currentState.animationFrameId),
            Option.match({
              onNone: () => Effect.void,
              onSome: (frameId) => Effect.sync(() => cancelAnimationFrame(frameId)),
            })
          )

          yield* Ref.update(internalState, (s) => ({
            ...s,
            state: 'paused' as GameLoopState,
            animationFrameId: null,
          }))
        }),

      resume: () =>
        Effect.gen(function* () {
          const currentState = yield* Ref.get(internalState)

          // Match.valueパターンを使用して状態チェック
          const resumeResult = pipe(
            currentState.state,
            Match.value,
            Match.when('paused', () => ({ canResume: true }) as const),
            Match.orElse(
              (state) =>
                ({
                  canResume: false,
                  error: {
                    _tag: 'GameLoopStateError' as const,
                    message: 'Can only resume when paused',
                    currentState: state,
                    attemptedTransition: 'resume',
                  } satisfies GameLoopStateError,
                }) as const
            )
          )

          if (!resumeResult.canResume) {
            return yield* Effect.fail((resumeResult as any).error)
          }

          yield* Ref.update(internalState, (s) => ({
            ...s,
            state: 'running' as GameLoopState,
            lastFrameTime: performance.now(),
          }))

          const frameId = requestAnimationFrame((timestamp) => {
            Effect.runPromise(executeFrame(timestamp)).catch(console.error)
          })

          yield* Ref.update(internalState, (s) => ({
            ...s,
            animationFrameId: frameId,
          }))
        }),

      stop: () =>
        Effect.gen(function* () {
          const currentState = yield* Ref.get(internalState)

          yield* pipe(
            Option.fromNullable(currentState.animationFrameId),
            Option.match({
              onNone: () => Effect.void,
              onSome: (frameId) => Effect.sync(() => cancelAnimationFrame(frameId)),
            })
          )

          yield* Ref.update(internalState, (s) => ({
            ...s,
            state: 'stopped' as GameLoopState,
            animationFrameId: null,
            frameCount: 0,
            lastFrameTime: 0,
            frameCallbacks: [],
          }))
        }),

      onFrame: (callback) =>
        Effect.gen(function* () {
          yield* Ref.update(internalState, (s) => ({
            ...s,
            frameCallbacks: [...s.frameCallbacks, callback],
          }))

          // クリーンアップ関数を返す
          return () => {
            Effect.runPromise(
              Ref.update(internalState, (s) => ({
                ...s,
                frameCallbacks: s.frameCallbacks.filter((cb) => cb !== callback),
              }))
            ).catch(console.error)
          }
        }),

      getState: () =>
        Effect.gen(function* () {
          const state = yield* Ref.get(internalState)
          return state.state
        }),

      getPerformanceMetrics: () =>
        Effect.gen(function* () {
          const state = yield* Ref.get(internalState)

          // Match.valueパターンを使用してパフォーマンスデータチェック
          const metricsResult = pipe(
            state.performanceBuffer.length,
            Match.value,
            Match.when(
              0,
              () =>
                ({
                  hasData: false,
                  error: {
                    _tag: 'GameLoopPerformanceError' as const,
                    message: 'No performance data available',
                    currentFps: 0,
                    targetFps: state.config.targetFps,
                    droppedFrames: 0,
                  } satisfies GameLoopPerformanceError,
                }) as const
            ),
            Match.orElse(() => ({ hasData: true }) as const)
          )

          if (!metricsResult.hasData) {
            return yield* Effect.fail((metricsResult as any).error)
          }

          const averageFps = state.performanceBuffer.reduce((sum, fps) => sum + fps, 0) / state.performanceBuffer.length
          const minFps = Math.min(...state.performanceBuffer)
          const maxFps = Math.max(...state.performanceBuffer)
          const frameTimeMs = 1000 / averageFps

          const metrics: PerformanceMetrics = {
            averageFps,
            minFps,
            maxFps,
            frameTimeMs,
            droppedFrames: state.droppedFrames,
            cpuUsage: undefined, // CPU使用率は別途実装が必要
            memoryUsage: (performance as any).memory?.usedJSHeapSize,
          }

          return metrics
        }),

      tick: (deltaTime) =>
        Effect.gen(function* () {
          const state = yield* Ref.get(internalState)
          const currentTime = performance.now()
          const actualDeltaTime = deltaTime ?? (state.lastFrameTime > 0 ? currentTime - state.lastFrameTime : 16.67)
          const targetFrameTime = 1000 / state.config.targetFps
          const frameSkipped = actualDeltaTime > targetFrameTime * state.config.maxFrameSkip

          const frameInfo: FrameInfo = {
            currentTime,
            deltaTime: Math.min(actualDeltaTime, targetFrameTime * 2),
            frameCount: state.frameCount,
            fps: actualDeltaTime > 0 ? 1000 / actualDeltaTime : state.config.targetFps,
            frameSkipped,
          }

          // Track dropped frames
          if (frameSkipped) {
            yield* Ref.update(internalState, (s) => ({
              ...s,
              droppedFrames: s.droppedFrames + 1,
            }))
          }

          // Update performance buffer
          const updatedBuffer = [...state.performanceBuffer, frameInfo.fps].slice(-60)

          // コールバックの実行
          yield* Effect.all(
            state.frameCallbacks.map((callback) => callback(frameInfo)),
            { concurrency: 'unbounded' }
          ).pipe(
            Effect.catchAll((error) =>
              Effect.fail({
                _tag: 'GameLoopRuntimeError' as const,
                message: 'Error executing frame callbacks',
                frameNumber: state.frameCount,
                error,
              } satisfies GameLoopRuntimeError)
            )
          )

          yield* Ref.update(internalState, (s) => ({
            ...s,
            frameCount: s.frameCount + 1,
            lastFrameTime: currentTime,
            totalFrames: s.totalFrames + 1,
            performanceBuffer: updatedBuffer,
          }))

          return frameInfo
        }),

      updateConfig: (config) =>
        Effect.gen(function* () {
          yield* Ref.update(internalState, (s) => ({
            ...s,
            config: { ...s.config, ...config },
          }))
        }),

      reset: () =>
        Effect.gen(function* () {
          const currentState = yield* Ref.get(internalState)

          yield* pipe(
            Option.fromNullable(currentState.animationFrameId),
            Option.match({
              onNone: () => Effect.void,
              onSome: (frameId) => Effect.sync(() => cancelAnimationFrame(frameId)),
            })
          )

          yield* Ref.set(internalState, {
            state: 'idle' as GameLoopState,
            config: DEFAULT_GAME_LOOP_CONFIG,
            frameCount: 0,
            lastFrameTime: 0,
            animationFrameId: null,
            frameCallbacks: [],
            performanceBuffer: [],
            droppedFrames: 0,
            totalFrames: 0,
          })
        }),
    })
  })
)<|MERGE_RESOLUTION|>--- conflicted
+++ resolved
@@ -1,8 +1,4 @@
-<<<<<<< HEAD
-import { Effect, Layer, Option, pipe, Ref, Schedule, Stream } from 'effect'
-=======
-import { Effect, Layer, Ref, Schedule, Stream, Match, pipe } from 'effect'
->>>>>>> 0f501795
+import { Effect, Layer, Option, pipe, Ref, Schedule, Stream, Match } from 'effect'
 import { GameLoopService } from './GameLoopService'
 import type { FrameInfo, GameLoopConfig, PerformanceMetrics } from './types'
 import type { GameLoopState } from './types'
