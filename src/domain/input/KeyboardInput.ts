<<<<<<< HEAD
import { Context, Effect, Layer, Ref, Match, Option, pipe } from 'effect'
import { Schema } from '@effect/schema'
=======
import { Context, Effect, Exit, Layer, Ref, Schema, Match, Option, pipe } from 'effect'
>>>>>>> 1b59d9f1
import { DefaultKeyMap, KeyAction, KeyMappingConfig, KeyMappingError } from './KeyMapping'
import { KeyState } from './types'

// キーボード入力エラー
export const KeyboardInputErrorSchema = Schema.Struct({
  _tag: Schema.Literal('KeyboardInputError'),
  message: Schema.String,
  key: Schema.optional(Schema.String),
  cause: Schema.optional(Schema.String),
})
export type KeyboardInputError = Schema.Schema.Type<typeof KeyboardInputErrorSchema>

export const KeyboardInputError = (params: Omit<KeyboardInputError, '_tag'>): KeyboardInputError => ({
  _tag: 'KeyboardInputError' as const,
  ...params,
})

// キーボード入力サービスインターフェース
export interface KeyboardInput {
  readonly isKeyPressed: (key: string) => Effect.Effect<boolean>
  readonly getKeyState: (key: string) => Effect.Effect<KeyState>
  readonly isActionPressed: (action: KeyAction) => Effect.Effect<boolean, KeyMappingError>
  readonly getPressedKeys: () => Effect.Effect<ReadonlyArray<string>>
  readonly setKeyMapping: (mapping: KeyMappingConfig) => Effect.Effect<void, KeyMappingError>
  readonly getKeyMapping: () => Effect.Effect<KeyMappingConfig>
  readonly getActionForKey: (key: string) => Effect.Effect<KeyAction | undefined>
  readonly resetKeyStates: () => Effect.Effect<void>
}

// Context定義
export const KeyboardInput = Context.GenericTag<KeyboardInput>('@minecraft/KeyboardInput')

// キーボード入力サービスの実装
export const KeyboardInputLive = Layer.effect(
  KeyboardInput,
  Effect.gen(function* () {
    // キー状態の管理
    const keyStates = yield* Ref.make<Map<string, KeyState>>(new Map())
    const keyMapping = yield* Ref.make<KeyMappingConfig>(DefaultKeyMap)
    const actionToKeyCache = yield* Ref.make<Map<KeyAction, string>>(new Map())

    // キャッシュの更新
    const updateActionCache = (mapping: KeyMappingConfig) =>
      Effect.gen(function* () {
        const cache = new Map<KeyAction, string>()
        Object.entries(mapping).forEach(([action, key]) => {
          cache.set(action as KeyAction, key)
        })
        yield* Ref.set(actionToKeyCache, cache)
      })

    // 初期キャッシュ設定
    yield* updateActionCache(DefaultKeyMap)

    // ブラウザAPI利用の安全なwrapper
    const safeWindowAccess = <T>(operation: () => T, errorMessage: string): Effect.Effect<T, KeyboardInputError> =>
      Effect.try({
        try: operation,
        catch: (error) =>
          KeyboardInputError({
            message: errorMessage,
            cause: error instanceof Error ? error.message : String(error),
          }),
      })

    // キー押下イベントハンドラー
    const handleKeyDown = (event: KeyboardEvent) => {
      const effect = Effect.gen(function* () {
        const key = event.code || event.key
        const keyState: KeyState = {
          key,
          isPressed: true,
          timestamp: Date.now(),
        }

        yield* Ref.update(keyStates, (states) => new Map(states.set(key, keyState)))
      })

      Effect.runPromiseExit(effect).then(
        (exit) => Exit.isFailure(exit) && console.error('Key down handler failed:', exit.cause)
      )
    }

    // キー解放イベントハンドラー
    const handleKeyUp = (event: KeyboardEvent) => {
      const effect = Effect.gen(function* () {
        const key = event.code || event.key
        const keyState: KeyState = {
          key,
          isPressed: false,
          timestamp: Date.now(),
        }

        yield* Ref.update(keyStates, (states) => new Map(states.set(key, keyState)))
      })

      Effect.runPromiseExit(effect).then(
        (exit) => Exit.isFailure(exit) && console.error('Key up handler failed:', exit.cause)
      )
    }

    // ウィンドウフォーカス喪失時の処理
    const handleWindowBlur = () => {
      const effect = Effect.gen(function* () {
        // 全てのキーの押下状態をリセット
        const currentStates = yield* Ref.get(keyStates)
        const newStates = new Map<string, KeyState>()

        currentStates.forEach((state, key) => {
          newStates.set(key, {
            key,
            isPressed: false,
            timestamp: Date.now(),
          })
        })

        yield* Ref.set(keyStates, newStates)
      })

      Effect.runPromiseExit(effect).then(
        (exit) => Exit.isFailure(exit) && console.error('Window blur handler failed:', exit.cause)
      )
    }

    // イベントリスナーの設定
    const setupEventListeners = safeWindowAccess(() => {
      pipe(
        typeof window !== 'undefined',
        Match.value,
        Match.when(true, () => {
          window.addEventListener('keydown', handleKeyDown)
          window.addEventListener('keyup', handleKeyUp)
          window.addEventListener('blur', handleWindowBlur)

          // コンテキストメニュー無効化（ゲーム操作時の誤動作防止）
          window.addEventListener('contextmenu', (e) => e.preventDefault())
        }),
        Match.orElse(() => undefined)
      )
      return undefined
    }, 'イベントリスナーの設定に失敗しました')

    yield* setupEventListeners

    return KeyboardInput.of({
      isKeyPressed: (key) =>
        Effect.gen(function* () {
          const states = yield* Ref.get(keyStates)
          const state = states.get(key)
          return state?.isPressed ?? false
        }),

      getKeyState: (key) =>
        Effect.gen(function* () {
          const states = yield* Ref.get(keyStates)
          return pipe(
            Option.fromNullable(states.get(key)),
            Option.match({
              onNone: () => ({
                key,
                isPressed: false,
                timestamp: Date.now(),
              }),
              onSome: (state) => state,
            })
          )
        }),

      isActionPressed: (action) =>
        Effect.gen(function* () {
          const mapping = yield* Ref.get(keyMapping)
          const key = yield* pipe(
            Option.fromNullable(mapping[action]),
            Option.match({
              onNone: () =>
                Effect.fail(
                  KeyMappingError({
                    message: `アクション「${action}」に対するキーマッピングが見つかりません`,
                    action,
                  })
                ),
              onSome: (key) => Effect.succeed(key),
            })
          )

          const states = yield* Ref.get(keyStates)
          const state = states.get(key)
          return state?.isPressed ?? false
        }),

      getPressedKeys: () =>
        Effect.gen(function* () {
          const states = yield* Ref.get(keyStates)
          const pressedKeys: string[] = []

          states.forEach((state, key) => {
            pipe(
              state.isPressed,
              Match.value,
              Match.when(true, () => {
                pressedKeys.push(key)
              }),
              Match.orElse(() => undefined)
            )
          })

          return pressedKeys
        }),

      setKeyMapping: (mapping) =>
        Effect.gen(function* () {
          // 重複チェック
          const values = Object.values(mapping)
          const uniqueValues = new Set(values)

          yield* pipe(
            values.length !== uniqueValues.size,
            Match.value,
            Match.when(true, () =>
              Effect.fail(
                KeyMappingError({
                  message: 'キーマッピングに重複があります',
                })
              )
            ),
            Match.orElse(() => Effect.succeed(undefined))
          )

          yield* Ref.set(keyMapping, mapping)
          yield* updateActionCache(mapping)
        }),

      getKeyMapping: () => Ref.get(keyMapping),

      getActionForKey: (key) =>
        Effect.gen(function* () {
          const mapping = yield* Ref.get(keyMapping)

          return pipe(
            Object.entries(mapping).find(([action, mappedKey]) => mappedKey === key),
            Option.fromNullable,
            Option.match({
              onNone: () => undefined,
              onSome: ([action, _]) => action as KeyAction,
            })
          )
        }),

      resetKeyStates: () => Ref.set(keyStates, new Map()),
    })
  })
)

// モック実装（テスト用）
export const MockKeyboardInput = Layer.succeed(
  KeyboardInput,
  KeyboardInput.of({
    isKeyPressed: () => Effect.succeed(false),
    getKeyState: (key) =>
      Effect.succeed({
        key,
        isPressed: false,
        timestamp: Date.now(),
      }),
    isActionPressed: () => Effect.succeed(false),
    getPressedKeys: () => Effect.succeed([]),
    setKeyMapping: () => Effect.succeed(undefined),
    getKeyMapping: () => Effect.succeed(DefaultKeyMap),
    getActionForKey: () => Effect.succeed(undefined),
    resetKeyStates: () => Effect.succeed(undefined),
  })
)<|MERGE_RESOLUTION|>--- conflicted
+++ resolved
@@ -1,9 +1,5 @@
-<<<<<<< HEAD
-import { Context, Effect, Layer, Ref, Match, Option, pipe } from 'effect'
+import { Context, Effect, Exit, Layer, Ref, Match, Option, pipe } from 'effect'
 import { Schema } from '@effect/schema'
-=======
-import { Context, Effect, Exit, Layer, Ref, Schema, Match, Option, pipe } from 'effect'
->>>>>>> 1b59d9f1
 import { DefaultKeyMap, KeyAction, KeyMappingConfig, KeyMappingError } from './KeyMapping'
 import { KeyState } from './types'
 
