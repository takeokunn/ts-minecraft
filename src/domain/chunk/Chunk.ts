import { Effect, Match, Option, pipe } from 'effect'
import type { ChunkPosition } from './ChunkPosition.js'
import type { ChunkData, ChunkMetadata } from './ChunkData.js'
import {
  getBlockIndex,
  getBlockCoords,
  createChunkData,
  CHUNK_SIZE,
  CHUNK_HEIGHT,
  CHUNK_MIN_Y,
  CHUNK_MAX_Y,
} from './ChunkData.js'

/**
 * チャンク操作のエラー型
 */
export interface ChunkBoundsError {
  readonly _tag: 'ChunkBoundsError'
  readonly message: string
}

export const ChunkBoundsError = (message: string): ChunkBoundsError => ({
  _tag: 'ChunkBoundsError',
  message,
})

export const isChunkBoundsError = (error: unknown): error is ChunkBoundsError =>
  typeof error === 'object' && error !== null && '_tag' in error && error._tag === 'ChunkBoundsError'

export interface ChunkSerializationError {
  readonly _tag: 'ChunkSerializationError'
  readonly message: string
}

export const ChunkSerializationError = (message: string): ChunkSerializationError => ({
  _tag: 'ChunkSerializationError',
  message,
})

export const isChunkSerializationError = (error: unknown): error is ChunkSerializationError =>
  typeof error === 'object' && error !== null && '_tag' in error && error._tag === 'ChunkSerializationError'

/**
 * チャンクインターフェース
 * 高性能なブロックアクセスと圧縮機能を提供
 */
export interface Chunk {
  readonly position: ChunkPosition
  readonly blocks: Uint16Array
  readonly metadata: ChunkMetadata
  readonly isDirty: boolean

  // ブロックアクセスメソッド
  getBlock(x: number, y: number, z: number): Effect.Effect<number, ChunkBoundsError>
  setBlock(x: number, y: number, z: number, blockId: number): Effect.Effect<Chunk, ChunkBoundsError>

  // 一括操作
  fillRegion(
    startX: number,
    startY: number,
    startZ: number,
    endX: number,
    endY: number,
    endZ: number,
    blockId: number
  ): Effect.Effect<Chunk, ChunkBoundsError>

  // シリアライゼーション
  serialize(): Effect.Effect<ArrayBuffer, ChunkSerializationError>
  deserialize(data: ArrayBuffer): Effect.Effect<Chunk, ChunkSerializationError>

  // 圧縮
  compress(): Effect.Effect<ArrayBuffer, ChunkSerializationError>
  decompress(compressedData: ArrayBuffer): Effect.Effect<Chunk, ChunkSerializationError>

  // ユーティリティ
  isEmpty(): boolean
  getMemoryUsage(): number
  clone(): Chunk
}

/**
 * チャンクの実装ファクトリ関数
 */
export const createChunk = (data: ChunkData): Chunk => {
  const chunk: Chunk = {
    position: data.position,
    blocks: data.blocks,
    metadata: data.metadata,
    isDirty: data.isDirty,

    getBlock(x: number, y: number, z: number): Effect.Effect<number, ChunkBoundsError> {
<<<<<<< HEAD
      return Effect.if(x < 0 || x >= CHUNK_SIZE || y < CHUNK_MIN_Y || y >= CHUNK_MAX_Y || z < 0 || z >= CHUNK_SIZE, {
        onTrue: () => Effect.fail(ChunkBoundsError(`Invalid coordinates: (${x}, ${y}, ${z})`)),
        onFalse: () => {
          const index = getBlockIndex(x, y, z)
          return Effect.succeed(chunk.blocks[index] ?? 0)
        },
      })
    },

    setBlock(x: number, y: number, z: number, blockId: number): Effect.Effect<Chunk, ChunkBoundsError> {
      return Effect.if(x < 0 || x >= CHUNK_SIZE || y < CHUNK_MIN_Y || y >= CHUNK_MAX_Y || z < 0 || z >= CHUNK_SIZE, {
        onTrue: () => Effect.fail(ChunkBoundsError(`Failed to set block at (${x}, ${y}, ${z})`)),
        onFalse: () =>
=======
      const isOutOfBounds = x < 0 || x >= CHUNK_SIZE || y < CHUNK_MIN_Y || y >= CHUNK_MAX_Y || z < 0 || z >= CHUNK_SIZE

      return pipe(
        isOutOfBounds,
        Match.value,
        Match.when(true, () => Effect.fail(ChunkBoundsError(`Invalid coordinates: (${x}, ${y}, ${z})`))),
        Match.orElse(() => {
          const index = getBlockIndex(x, y, z)
          return Effect.succeed(chunk.blocks[index] ?? 0)
        })
      )
    },

    setBlock(x: number, y: number, z: number, blockId: number): Effect.Effect<Chunk, ChunkBoundsError> {
      const isOutOfBounds = x < 0 || x >= CHUNK_SIZE || y < CHUNK_MIN_Y || y >= CHUNK_MAX_Y || z < 0 || z >= CHUNK_SIZE

      return pipe(
        isOutOfBounds,
        Match.value,
        Match.when(true, () => Effect.fail(ChunkBoundsError(`Failed to set block at (${x}, ${y}, ${z})`))),
        Match.orElse(() =>
>>>>>>> c4b7022e
          Effect.gen(function* () {
            const index = getBlockIndex(x, y, z)
            const newBlocks = new Uint16Array(chunk.blocks)
            newBlocks[index] = blockId

            const newData: ChunkData = {
              position: chunk.position,
              blocks: newBlocks,
              metadata: {
                ...chunk.metadata,
                isModified: true,
                lastUpdate: Date.now(),
              },
              isDirty: true,
            }

            return createChunk(newData)
<<<<<<< HEAD
          }),
      })
=======
          })
        )
      )
>>>>>>> c4b7022e
    },

    fillRegion(
      startX: number,
      startY: number,
      startZ: number,
      endX: number,
      endY: number,
      endZ: number,
      blockId: number
    ): Effect.Effect<Chunk, ChunkBoundsError> {
      // 境界チェック
      const minX = Math.max(0, Math.min(startX, endX))
      const maxX = Math.min(CHUNK_SIZE - 1, Math.max(startX, endX))
      const minY = Math.max(CHUNK_MIN_Y, Math.min(startY, endY))
      const maxY = Math.min(CHUNK_MAX_Y - 1, Math.max(startY, endY))
      const minZ = Math.max(0, Math.min(startZ, endZ))
      const maxZ = Math.min(CHUNK_SIZE - 1, Math.max(startZ, endZ))

      if (
        minX > maxX ||
        minY > maxY ||
        minZ > maxZ ||
        startX < 0 ||
        startX >= CHUNK_SIZE ||
        endX < 0 ||
        endX >= CHUNK_SIZE ||
        startY < CHUNK_MIN_Y ||
        startY >= CHUNK_MAX_Y ||
        endY < CHUNK_MIN_Y ||
        endY >= CHUNK_MAX_Y ||
        startZ < 0 ||
        startZ >= CHUNK_SIZE ||
        endZ < 0 ||
        endZ >= CHUNK_SIZE
      ) {
        return Effect.fail(
          ChunkBoundsError(`Failed to fill region (${startX},${startY},${startZ}) to (${endX},${endY},${endZ})`)
        )
      }
      return Effect.gen(function* () {
        const newBlocks = new Uint16Array(chunk.blocks)

        for (let x = minX; x <= maxX; x++) {
          for (let y = minY; y <= maxY; y++) {
            for (let z = minZ; z <= maxZ; z++) {
              const index = getBlockIndex(x, y, z)
              newBlocks[index] = blockId
            }
          }
        }

        const newData: ChunkData = {
          position: chunk.position,
          blocks: newBlocks,
          metadata: {
            ...chunk.metadata,
            isModified: true,
            lastUpdate: Date.now(),
          },
          isDirty: true,
        }

        return createChunk(newData)
      })
    },

    serialize(): Effect.Effect<ArrayBuffer, ChunkSerializationError> {
      return Effect.try({
        try: () => {
          const headerSize = 64
          const blocksSize = chunk.blocks.byteLength
          const heightMapSize = chunk.metadata.heightMap.length * 4

          const buffer = new ArrayBuffer(headerSize + blocksSize + heightMapSize)
          const view = new DataView(buffer)
          let offset = 0

          // ヘッダー
          view.setUint32(offset, 1, true) // version
          offset += 4
          view.setUint32(offset, blocksSize, true)
          offset += 4
          view.setUint32(offset, heightMapSize, true)
          offset += 4
          view.setFloat64(offset, chunk.metadata.lastUpdate, true)
          offset += 8

          // ブロックデータ
          const blocksView = new Uint16Array(buffer, offset, chunk.blocks.length)
          blocksView.set(chunk.blocks)
          offset += blocksSize

          // 高さマップ
          const heightMapView = new Float32Array(buffer, offset, chunk.metadata.heightMap.length)
          heightMapView.set(chunk.metadata.heightMap)

          return buffer
        },
        catch: (error) => ChunkSerializationError(`Failed to serialize chunk: ${error}`),
      })
    },

    deserialize(data: ArrayBuffer): Effect.Effect<Chunk, ChunkSerializationError> {
      return Effect.try({
        try: () => {
          // Option.matchパターンでシリアライゼーション検証
          return pipe(
            Option.fromNullable(data.byteLength >= 64 ? data : null),
            Option.match({
              onNone: () => {
                throw ChunkSerializationError('Buffer too small')
              },
              onSome: (validData) => {
                const view = new DataView(validData)
                let offset = 0

                const version = view.getUint32(offset, true)
                offset += 4

                // Option.matchパターンでバージョン検証
                return pipe(
                  Option.fromNullable(version === 1 ? version : null),
                  Option.match({
                    onNone: () => {
                      throw ChunkSerializationError(`Unsupported version: ${version}`)
                    },
                    onSome: () => {
                      const blocksSize = view.getUint32(offset, true)
                      offset += 4
                      const heightMapSize = view.getUint32(offset, true)
                      offset += 4
                      const lastUpdate = view.getFloat64(offset, true)
                      offset += 8

                      // Option.matchパターンでバッファサイズ検証
                      return pipe(
                        Option.fromNullable(data.byteLength >= offset + blocksSize + heightMapSize ? data : null),
                        Option.match({
                          onNone: () => {
                            throw ChunkSerializationError('Invalid buffer size')
                          },
                          onSome: () => {
                            const blocksView = new Uint16Array(data, offset, blocksSize / 2)
                            const blocks = new Uint16Array(blocksView)
                            offset += blocksSize

                            const heightMapView = new Float32Array(data, offset, heightMapSize / 4)
                            const heightMap = Array.from(heightMapView)

                            const newData: ChunkData = {
                              position: chunk.position,
                              blocks,
                              metadata: {
                                ...chunk.metadata,
                                heightMap,
                                lastUpdate,
                              },
                              isDirty: false,
                            }

                            return createChunk(newData)
                          },
                        })
                      )
                    },
                  })
                )
              },
            })
          )
        },
        catch: (error) =>
          isChunkSerializationError(error) ? error : ChunkSerializationError(`Failed to deserialize chunk: ${error}`),
      })
    },

    compress(): Effect.Effect<ArrayBuffer, ChunkSerializationError> {
      return Effect.gen(function* () {
        const serialized = yield* chunk.serialize()

        return yield* Effect.try({
          try: () => {
            const input = new Uint16Array(serialized)
            const compressed: number[] = []

            let i = 0
            while (i < input.length) {
              const value = input[i] ?? 0
              let count = 1

              while (i + count < input.length && (input[i + count] ?? 0) === value && count < 255) {
                count++
              }

              compressed.push(value, count)
              i += count
            }

            const result = new ArrayBuffer(compressed.length * 2)
            const resultView = new Uint16Array(result)
            resultView.set(compressed)

            return result
          },
          catch: (error) => ChunkSerializationError(`Failed to compress chunk: ${error}`),
        })
      })
    },

    decompress(compressedData: ArrayBuffer): Effect.Effect<Chunk, ChunkSerializationError> {
      return Effect.gen(function* () {
        // Effect-TSパターン: 複合条件分岐をMatch.valueで置換
        yield* pipe(
          Match.value(compressedData.byteLength === 0 || compressedData.byteLength % 2 !== 0),
          Match.when(true, () => Effect.fail(ChunkSerializationError('Invalid compressed data'))),
          Match.when(false, () => Effect.succeed(undefined)),
          Match.exhaustive
        )

        const decompressedBuffer = yield* Effect.try({
          try: () => {
            const input = new Uint16Array(compressedData)
            const decompressed: number[] = []

            for (let i = 0; i < input.length; i += 2) {
              const value = input[i] ?? 0
              const count = input[i + 1] ?? 0

              for (let j = 0; j < count; j++) {
                decompressed.push(value)
              }
            }

            const result = new ArrayBuffer(decompressed.length * 2)
            const resultView = new Uint16Array(result)
            resultView.set(decompressed)

            return result
          },
          catch: (error) =>
            isChunkSerializationError(error) ? error : ChunkSerializationError(`Failed to decompress chunk: ${error}`),
        })

        return yield* chunk.deserialize(decompressedBuffer)
      })
    },

    isEmpty(): boolean {
      // Effect-TSパターン: forループをArray.everyで置換
      return Array.from(chunk.blocks).every((blockValue) => blockValue === 0)
    },

    getMemoryUsage(): number {
      return chunk.blocks.byteLength + chunk.metadata.heightMap.length * 8 + 256
    },

    clone(): Chunk {
      const newData: ChunkData = {
        position: { ...chunk.position },
        blocks: new Uint16Array(chunk.blocks),
        metadata: {
          ...chunk.metadata,
          heightMap: [...chunk.metadata.heightMap],
        },
        isDirty: chunk.isDirty,
      }
      return createChunk(newData)
    },
  }

  return chunk
}

/**
 * 空のチャンクを作成
 */
export const createEmptyChunk = (position: ChunkPosition): Chunk => {
  const data: ChunkData = {
    position,
    blocks: new Uint16Array(CHUNK_SIZE * CHUNK_SIZE * CHUNK_HEIGHT),
    metadata: {
      biome: 'plains',
      lightLevel: 15,
      isModified: false,
      lastUpdate: Date.now(),
      heightMap: new Array(CHUNK_SIZE * CHUNK_SIZE).fill(0),
    },
    isDirty: false,
  }

  return createChunk(data)
}<|MERGE_RESOLUTION|>--- conflicted
+++ resolved
@@ -90,21 +90,6 @@
     isDirty: data.isDirty,
 
     getBlock(x: number, y: number, z: number): Effect.Effect<number, ChunkBoundsError> {
-<<<<<<< HEAD
-      return Effect.if(x < 0 || x >= CHUNK_SIZE || y < CHUNK_MIN_Y || y >= CHUNK_MAX_Y || z < 0 || z >= CHUNK_SIZE, {
-        onTrue: () => Effect.fail(ChunkBoundsError(`Invalid coordinates: (${x}, ${y}, ${z})`)),
-        onFalse: () => {
-          const index = getBlockIndex(x, y, z)
-          return Effect.succeed(chunk.blocks[index] ?? 0)
-        },
-      })
-    },
-
-    setBlock(x: number, y: number, z: number, blockId: number): Effect.Effect<Chunk, ChunkBoundsError> {
-      return Effect.if(x < 0 || x >= CHUNK_SIZE || y < CHUNK_MIN_Y || y >= CHUNK_MAX_Y || z < 0 || z >= CHUNK_SIZE, {
-        onTrue: () => Effect.fail(ChunkBoundsError(`Failed to set block at (${x}, ${y}, ${z})`)),
-        onFalse: () =>
-=======
       const isOutOfBounds = x < 0 || x >= CHUNK_SIZE || y < CHUNK_MIN_Y || y >= CHUNK_MAX_Y || z < 0 || z >= CHUNK_SIZE
 
       return pipe(
@@ -126,7 +111,6 @@
         Match.value,
         Match.when(true, () => Effect.fail(ChunkBoundsError(`Failed to set block at (${x}, ${y}, ${z})`))),
         Match.orElse(() =>
->>>>>>> c4b7022e
           Effect.gen(function* () {
             const index = getBlockIndex(x, y, z)
             const newBlocks = new Uint16Array(chunk.blocks)
@@ -144,14 +128,9 @@
             }
 
             return createChunk(newData)
-<<<<<<< HEAD
-          }),
-      })
-=======
           })
         )
       )
->>>>>>> c4b7022e
     },
 
     fillRegion(
