--- conflicted
+++ resolved
@@ -1,12 +1,6 @@
-<<<<<<< HEAD
-import { Effect, Match, pipe } from 'effect'
-import type { ChunkPosition } from './ChunkPosition'
-import type { ChunkData, ChunkMetadata } from './ChunkData'
-=======
 import { Effect, Match, Option, pipe } from 'effect'
 import type { ChunkPosition } from './ChunkPosition.js'
 import type { ChunkData, ChunkMetadata } from './ChunkData.js'
->>>>>>> 86d96eee
 import {
   getBlockIndex,
   getBlockCoords,
