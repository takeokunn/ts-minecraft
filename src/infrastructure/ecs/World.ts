--- conflicted
+++ resolved
@@ -18,34 +18,14 @@
 /**
  * ワールドエラー
  */
-<<<<<<< HEAD
 export const WorldError = Schema.TaggedStruct('WorldError', {
   message: Schema.String,
   entityId: Schema.optional(Schema.Number.pipe(Schema.brand('EntityId'))),
   componentType: Schema.optional(Schema.String),
   cause: Schema.optional(Schema.Unknown),
-=======
-export interface WorldError {
-  readonly _tag: 'WorldError'
-  readonly message: string
-  readonly entityId?: EntityId
-  readonly componentType?: string
-  readonly cause?: unknown
-}
-
-export const WorldError = (
-  message: string,
-  entityId?: EntityId,
-  componentType?: string,
-  cause?: unknown
-): WorldError => ({
-  _tag: 'WorldError',
-  message,
-  ...(entityId !== undefined && { entityId }),
-  ...(componentType !== undefined && { componentType }),
-  ...(cause !== undefined && { cause }),
->>>>>>> dd8b86e8
 })
+
+export type WorldError = Schema.Schema.Type<typeof WorldError>
 
 export const isWorldError = (error: unknown): error is WorldError =>
   typeof error === 'object' && error !== null && '_tag' in error && error._tag === 'WorldError'
@@ -289,7 +269,6 @@
       Effect.gen(function* () {
         const state = yield* Ref.get(stateRef)
 
-<<<<<<< HEAD
         yield* pipe(
           Match.value(state.entities.has(id)),
           Match.when(false, () =>
@@ -302,11 +281,6 @@
           ),
           Match.orElse(() => Effect.void)
         )
-=======
-        if (!state.entities.has(id)) {
-          yield* Effect.fail(WorldError(`Entity not found: ${id}`, id))
-        }
->>>>>>> dd8b86e8
 
         yield* Ref.update(stateRef, (s) => {
           const newEntities = new Map(s.entities)
@@ -341,7 +315,6 @@
       Effect.gen(function* () {
         const state = yield* Ref.get(stateRef)
 
-<<<<<<< HEAD
         yield* pipe(
           Match.value(state.entities.has(entityId)),
           Match.when(false, () =>
@@ -354,11 +327,6 @@
           ),
           Match.orElse(() => Effect.void)
         )
-=======
-        if (!state.entities.has(entityId)) {
-          yield* Effect.fail(WorldError(`Entity not found: ${entityId}`, entityId))
-        }
->>>>>>> dd8b86e8
 
         yield* Ref.update(stateRef, (s) => {
           const newComponents = new Map(s.components)
@@ -742,7 +710,6 @@
       Effect.gen(function* () {
         const state = yield* Ref.get(stateRef)
 
-<<<<<<< HEAD
         yield* pipe(
           Match.value(state.entities.has(id)),
           Match.when(false, () =>
@@ -755,11 +722,6 @@
           ),
           Match.orElse(() => Effect.void)
         )
-=======
-        if (!state.entities.has(id)) {
-          yield* Effect.fail(WorldError(`Entity not found: ${id}`, id))
-        }
->>>>>>> dd8b86e8
 
         yield* Ref.update(stateRef, (s) => {
           return pipe(
