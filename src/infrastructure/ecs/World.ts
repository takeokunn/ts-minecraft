/**
 * ECS World - エンティティ、コンポーネント、システムの統合管理
 *
 * ECSアーキテクチャの中心となるコンテナ
 * パフォーマンス最適化のためのStructure of Arrays (SoA)パターンを採用
 */

import { Context, Data, Effect, Layer, Ref, Schema, Match, Option, pipe } from 'effect'
import { EntityManager } from './EntityManager.js'
import { SystemRegistryService, SystemRegistryServiceLive, SystemRegistryError } from './SystemRegistry.js'
import type { System, SystemPriority } from './System.js'
import { SystemError } from './System.js'
import { type EntityId, EntityId as EntityIdBrand } from './Entity.js'

// EntityIdを再エクスポート
export { type EntityId } from './Entity.js'


/**
 * ワールドエラー
 */
export const WorldError = Schema.TaggedStruct('WorldError', {
  message: Schema.String,
  entityId: Schema.optional(Schema.Number.pipe(Schema.brand('EntityId'))),
  componentType: Schema.optional(Schema.String),
  cause: Schema.optional(Schema.Unknown),
})

export type WorldError = Schema.Schema.Type<typeof WorldError>

/**
 * コンポーネントストレージ - 型消去されたコンポーネントデータ
 */
interface ComponentStorage {
  readonly type: string
  readonly data: Map<EntityId, unknown>
}

/**
 * エンティティメタデータ
 */
export const EntityMetadata = Schema.Struct({
  id: Schema.Number.pipe(Schema.brand('EntityId')),
  name: Schema.optional(Schema.String),
  tags: Schema.Array(Schema.String),
  createdAt: Schema.Number,
  active: Schema.Boolean,
})

export type EntityMetadata = Schema.Schema.Type<typeof EntityMetadata>

/**
 * ワールドの統計情報
 */
export const WorldStats = Schema.Struct({
  entityCount: Schema.Number,
  componentCount: Schema.Number,
  systemCount: Schema.Number,
  frameTime: Schema.Number,
  fps: Schema.Number,
  memoryUsage: Schema.optional(Schema.Number),
})

export type WorldStats = Schema.Schema.Type<typeof WorldStats>

/**
 * ワールドの内部状態
 */
interface WorldState {
  readonly entities: Map<EntityId, EntityMetadata>
  readonly components: Map<string, ComponentStorage>
  readonly entityIdCounter: number
  readonly stats: WorldStats
}

/**
 * ワールドサービス - ECSの統合管理
 */
export interface World {
  /**
   * 新しいエンティティを作成
   */
  readonly createEntity: (name?: string, tags?: readonly string[]) => Effect.Effect<EntityId, WorldError>

  /**
   * エンティティを削除
   */
  readonly destroyEntity: (id: EntityId) => Effect.Effect<void, WorldError>

  /**
   * エンティティにコンポーネントを追加
   */
  readonly addComponent: <T>(entityId: EntityId, componentType: string, component: T) => Effect.Effect<void, WorldError>

  /**
   * エンティティからコンポーネントを削除
   */
  readonly removeComponent: (entityId: EntityId, componentType: string) => Effect.Effect<void, WorldError>

  /**
   * エンティティのコンポーネントを取得
   */
  readonly getComponent: <T>(entityId: EntityId, componentType: string) => Effect.Effect<T | null, WorldError>

  /**
   * エンティティが特定のコンポーネントを持っているか確認
   */
  readonly hasComponent: (entityId: EntityId, componentType: string) => Effect.Effect<boolean, never>

  /**
   * 特定のコンポーネントを持つすべてのエンティティを取得
   */
  readonly getEntitiesWithComponent: (componentType: string) => Effect.Effect<readonly EntityId[], never>

  /**
   * 複数のコンポーネントを持つエンティティを取得（AND検索）
   */
  readonly getEntitiesWithComponents: (componentTypes: readonly string[]) => Effect.Effect<readonly EntityId[], never>

  /**
   * タグでエンティティを検索
   */
  readonly getEntitiesByTag: (tag: string) => Effect.Effect<readonly EntityId[], never>

  /**
   * すべてのエンティティIDを取得
   */
  readonly getAllEntities: Effect.Effect<readonly EntityId[], never>

  /**
   * エンティティのメタデータを取得
   */
  readonly getEntityMetadata: (id: EntityId) => Effect.Effect<EntityMetadata | null, never>

  /**
   * システムを登録
   */
  readonly registerSystem: (
    system: System,
    priority?: SystemPriority,
    order?: number
  ) => Effect.Effect<void, SystemRegistryError>

  /**
   * システムを削除
   */
  readonly unregisterSystem: (name: string) => Effect.Effect<void, SystemRegistryError>

  /**
   * ワールドを更新（すべてのシステムを実行）
   */
  readonly update: (deltaTime: number) => Effect.Effect<void, SystemError | WorldError>

  /**
   * ワールドの統計情報を取得
   */
  readonly getStats: Effect.Effect<WorldStats, never>

  /**
   * ワールドをクリア
   */
  readonly clear: Effect.Effect<void, never>

  /**
   * コンポーネントの一括取得（パフォーマンス最適化）
   */
  readonly batchGetComponents: <T>(componentType: string) => Effect.Effect<ReadonlyMap<EntityId, T>, never>

  /**
   * エンティティの有効/無効を切り替え
   */
  readonly setEntityActive: (id: EntityId, active: boolean) => Effect.Effect<void, WorldError>
}

/**
 * ワールドサービスタグ
 */
export const World = Context.GenericTag<World>('@minecraft/ecs/World')

/**
 * ワールドサービスの実装
 */
export const WorldLive = Layer.effect(
  World,
  Effect.gen(function* () {
    const stateRef = yield* Ref.make<WorldState>({
      entityIdCounter: 0,
      entities: new Map(),
      components: new Map(),
      stats: {
        entityCount: 0,
        componentCount: 0,
        systemCount: 0,
        frameTime: 0,
        fps: 0,
      },
    })

    const entityManager = yield* EntityManager
    const systemRegistry = yield* SystemRegistryService

    return World.of({
      createEntity: (name?: string, tags?: readonly string[]) =>
        Effect.gen(function* () {
          const state = yield* Ref.get(stateRef)
          const id = EntityIdBrand(state.entityIdCounter)
          yield* Ref.update(stateRef, (state) => ({
            ...state,
<<<<<<< HEAD
            entityIdCounter: state.entityIdCounter + 1,
          }))

          yield* pipe(
            entityManager.createEntity(id, name, tags),
            Effect.mapError((error) => new WorldError({ message: error.message, cause: error }))
=======
            entities: newEntities,
            stats: {
              ...state.stats,
              entityCount: newEntities.size,
            },
          }
        })

        yield* Effect.logDebug(`Entity created: ${id}`)
        return id
      })

    /**
     * エンティティを削除
     */
    const destroyEntity = (id: EntityId) =>
      Effect.gen(function* () {
        const state = yield* Ref.get(stateRef)

        yield* pipe(
          Match.value(state.entities.has(id)),
          Match.when(false, () =>
            Effect.fail({
              _tag: 'WorldError' as const,
              message: `Entity not found: ${id}`,
              entityId: id,
            } satisfies WorldError)
          ),
          Match.orElse(() => Effect.void)
        )

        yield* Ref.update(stateRef, (s) => {
          const newEntities = new Map(s.entities)
          newEntities.delete(id)

          // すべてのコンポーネントストレージからエンティティを削除
          const newComponents = new Map(s.components)
          for (const [type, storage] of newComponents) {
            const newData = new Map(storage.data)
            newData.delete(id)
            newComponents.set(type, { ...storage, data: newData })
          }

          return {
            ...s,
            entities: newEntities,
            components: newComponents,
            stats: {
              ...s.stats,
              entityCount: newEntities.size,
            },
          }
        })

        yield* Effect.logDebug(`Entity destroyed: ${id}`)
      })

    /**
     * コンポーネントを追加
     */
    const addComponent = <T>(entityId: EntityId, componentType: string, component: T) =>
      Effect.gen(function* () {
        const state = yield* Ref.get(stateRef)

        yield* pipe(
          Match.value(state.entities.has(entityId)),
          Match.when(false, () =>
            Effect.fail({
              _tag: 'WorldError' as const,
              message: `Entity not found: ${entityId}`,
              entityId,
            } satisfies WorldError)
          ),
          Match.orElse(() => Effect.void)
        )

        yield* Ref.update(stateRef, (s) => {
          const newComponents = new Map(s.components)

          // 既存のストレージを取得または新規作成
          const existingStorage = newComponents.get(componentType)
          const storage: ComponentStorage = existingStorage ?? {
            type: componentType,
            data: new Map(),
          }

          const newData = new Map(storage.data)
          newData.set(entityId, component)

          newComponents.set(componentType, { ...storage, data: newData })

          // コンポーネント総数を計算
          let totalComponents = 0
          for (const stor of newComponents.values()) {
            totalComponents += stor.data.size
          }

          return {
            ...s,
            components: newComponents,
            stats: {
              ...s.stats,
              componentCount: totalComponents,
            },
          }
        })
      })

    /**
     * コンポーネントを削除
     */
    const removeComponent = (entityId: EntityId, componentType: string) =>
      Effect.gen(function* () {
        yield* Ref.update(stateRef, (state) => {
          const storage = state.components.get(componentType)

          return pipe(
            Option.fromNullable(storage),
            Option.flatMap((storage) =>
              pipe(
                storage.data.has(entityId),
                Match.value,
                Match.when(false, () => Option.none()),
                Match.orElse(() => Option.some(storage))
              )
            ),
            Option.match({
              onNone: () => state,
              onSome: (storage) => {
                const newData = new Map(storage.data)
                newData.delete(entityId)

                const newComponents = new Map(state.components)
                const components =
                  newData.size === 0
                    ? (() => {
                        newComponents.delete(componentType)
                        return newComponents
                      })()
                    : (() => {
                        newComponents.set(componentType, { ...storage, data: newData })
                        return newComponents
                      })()

                // コンポーネント総数を計算
                let totalComponents = 0
                for (const stor of components.values()) {
                  totalComponents += stor.data.size
                }

                return {
                  ...state,
                  components,
                  stats: {
                    ...state.stats,
                    componentCount: totalComponents,
                  },
                }
              },
            })
>>>>>>> 5c5c4481
          )
          return id
        }),

      destroyEntity: (id: EntityId) =>
        pipe(
          entityManager.destroyEntity(id),
          Effect.mapError((error) => new WorldError({ message: error.message, cause: error }))
        ),

      addComponent: <T>(entityId: EntityId, componentType: string, component: T) =>
        pipe(
          entityManager.addComponent(entityId, componentType, component),
          Effect.mapError((error) => new WorldError({ message: error.message, cause: error }))
        ),

      removeComponent: (entityId: EntityId, componentType: string) =>
        pipe(
          entityManager.removeComponent(entityId, componentType),
          Effect.mapError((error) => new WorldError({ message: error.message, cause: error }))
        ),

      getComponent: <T>(entityId: EntityId, componentType: string) =>
        pipe(
          entityManager.getComponent<T>(entityId, componentType),
          Effect.map(Option.match({
            onNone: () => null,
            onSome: (component) => component
          }))
        ),

      hasComponent: (entityId: EntityId, componentType: string) =>
        entityManager.hasComponent(entityId, componentType),

      getEntitiesWithComponent: (componentType: string) => entityManager.getEntitiesWithComponent(componentType),

      getEntitiesWithComponents: (componentTypes: readonly string[]) =>
        entityManager.getEntitiesWithComponents(componentTypes),

      getEntitiesByTag: (tag: string) => entityManager.getEntitiesByTag(tag),

      getAllEntities: entityManager.getAllEntities(),

      getEntityMetadata: (id: EntityId) =>
        pipe(
          entityManager.getEntityMetadata(id),
          Effect.map(Option.match({
            onNone: () => null,
            onSome: (metadata) => metadata
          }))
        ),

      registerSystem: (system: System, priority?: SystemPriority, order?: number) =>
        systemRegistry.register(system, priority, order),

      unregisterSystem: (name: string) => systemRegistry.unregister(name),

      update: (deltaTime: number) =>
        pipe(
          systemRegistry.update(deltaTime),
          Effect.mapError((error) => {
            if (error._tag === 'SystemError') {
              return error
            }
            return new WorldError({ message: error.message, cause: error })
          })
        ),

      getStats: Effect.gen(function* () {
        const allEntities = yield* entityManager.getAllEntities()
        const systems = yield* systemRegistry.getSystems

        return {
          entityCount: allEntities.length,
          componentCount: 0, // TODO: 実際のコンポーネント数を計算
          systemCount: systems.length,
          frameTime: 0, // TODO: 実際のフレーム時間を計算
          fps: 0, // TODO: 実際のFPSを計算
        }
      }),

      clear: Effect.gen(function* () {
        yield* entityManager.clear()
        yield* systemRegistry.clear
        yield* Ref.set(stateRef, {
          entityIdCounter: 0,
          entities: new Map(),
          components: new Map(),
          stats: {
            entityCount: 0,
            componentCount: 0,
            systemCount: 0,
            frameTime: 0,
            fps: 0,
          },
<<<<<<< HEAD
=======
        })).pipe(Effect.asVoid)
      })

    /**
     * 統計情報を取得
     */
    const getStats = Effect.gen(function* () {
      const state = yield* Ref.get(stateRef)
      return state.stats
    })

    /**
     * ワールドをクリア
     */
    const clear = Effect.gen(function* () {
      yield* systemRegistry.clear
      yield* Ref.set(stateRef, initialState).pipe(Effect.asVoid)
      yield* Effect.logInfo('World cleared')
    })

    /**
     * コンポーネントの一括取得
     */
    const batchGetComponents = <T>(componentType: string) =>
      Effect.gen(function* () {
        const state = yield* Ref.get(stateRef)

        return yield* pipe(
          Option.fromNullable(state.components.get(componentType)),
          Option.match({
            onNone: () => Effect.succeed(new Map<EntityId, T>()),
            onSome: (storage) => {
              // アクティブなエンティティのみをフィルタリング
              const activeComponents = new Map<EntityId, T>()
              for (const [id, component] of storage.data) {
                const metadata = pipe(Option.fromNullable(state.entities.get(id)), Option.getOrNull)

                pipe(
                  Match.value(metadata),
                  Match.when(
                    (m) => m != null && m.active,
                    () => activeComponents.set(id, component as T)
                  ),
                  Match.orElse(() => undefined)
                )
              }

              return Effect.succeed(activeComponents)
            },
          })
        )
      })

    /**
     * エンティティの有効/無効を切り替え
     */
    const setEntityActive = (id: EntityId, active: boolean) =>
      Effect.gen(function* () {
        const state = yield* Ref.get(stateRef)

        yield* pipe(
          Match.value(state.entities.has(id)),
          Match.when(false, () =>
            Effect.fail({
              _tag: 'WorldError' as const,
              message: `Entity not found: ${id}`,
              entityId: id,
            } satisfies WorldError)
          ),
          Match.orElse(() => Effect.void)
        )

        yield* Ref.update(stateRef, (s) => {
          return pipe(
            Option.fromNullable(s.entities.get(id)),
            Option.match({
              onNone: () => s,
              onSome: (metadata) => {
                const newMetadata = { ...metadata, active }
                const newEntities = new Map(s.entities)
                newEntities.set(id, newMetadata)

                return {
                  ...s,
                  entities: newEntities,
                }
              },
            })
          )
>>>>>>> 5c5c4481
        })
      }),

      batchGetComponents: <T>(componentType: string) =>
        pipe(
          entityManager.batchGetComponents<T>(componentType),
          Effect.map(arr => new Map(arr))
        ),

      setEntityActive: (id: EntityId, active: boolean) =>
        pipe(
          entityManager.setEntityActive(id, active),
          Effect.mapError((error) => new WorldError({ message: error.message, cause: error }))
        ),
    })
  })
)<|MERGE_RESOLUTION|>--- conflicted
+++ resolved
@@ -194,26 +194,47 @@
         frameTime: 0,
         fps: 0,
       },
-    })
-
-    const entityManager = yield* EntityManager
-    const systemRegistry = yield* SystemRegistryService
-
-    return World.of({
-      createEntity: (name?: string, tags?: readonly string[]) =>
-        Effect.gen(function* () {
-          const state = yield* Ref.get(stateRef)
-          const id = EntityIdBrand(state.entityIdCounter)
-          yield* Ref.update(stateRef, (state) => ({
+    }
+
+    const stateRef = yield* Ref.make(initialState)
+    let lastUpdateTime = Date.now()
+
+    /**
+     * エンティティIDを生成
+     */
+    const generateEntityId = (): EntityId => {
+      const state = Effect.runSync(Ref.get(stateRef))
+      const id = `entity_${state.entityIdCounter}` as EntityId
+      Effect.runSync(
+        Ref.update(stateRef, (s) => ({
+          ...s,
+          entityIdCounter: s.entityIdCounter + 1,
+        }))
+      )
+      return id
+    }
+
+    /**
+     * 新しいエンティティを作成
+     */
+    const createEntity = (name?: string, tags: readonly string[] = []) =>
+      Effect.gen(function* () {
+        const id = generateEntityId()
+
+        const metadata: EntityMetadata = {
+          id,
+          name: name ?? undefined,
+          tags: [...tags],
+          createdAt: Date.now(),
+          active: true,
+        }
+
+        yield* Ref.update(stateRef, (state) => {
+          const newEntities = new Map(state.entities)
+          newEntities.set(id, metadata)
+
+          return {
             ...state,
-<<<<<<< HEAD
-            entityIdCounter: state.entityIdCounter + 1,
-          }))
-
-          yield* pipe(
-            entityManager.createEntity(id, name, tags),
-            Effect.mapError((error) => new WorldError({ message: error.message, cause: error }))
-=======
             entities: newEntities,
             stats: {
               ...state.stats,
@@ -374,7 +395,352 @@
                 }
               },
             })
->>>>>>> 5c5c4481
+          )
+        })
+      })
+
+    /**
+     * コンポーネントを取得
+     */
+    const getComponent = <T>(entityId: EntityId, componentType: string) =>
+      Effect.gen(function* () {
+        const state = yield* Ref.get(stateRef)
+
+        return pipe(
+          Option.fromNullable(state.components.get(componentType)),
+          Option.match({
+            onNone: () => null,
+            onSome: (storage) =>
+              pipe(
+                Option.fromNullable(storage.data.get(entityId)),
+                Option.match({
+                  onNone: () => null,
+                  onSome: (component) => component as T,
+                })
+              ),
+          })
+        )
+      })
+
+    /**
+     * コンポーネントの存在確認
+     */
+    const hasComponent = (entityId: EntityId, componentType: string) =>
+      Effect.gen(function* () {
+        const state = yield* Ref.get(stateRef)
+
+        return yield* pipe(
+          Option.fromNullable(state.components.get(componentType)),
+          Option.match({
+            onNone: () => Effect.succeed(false),
+            onSome: (storage) => Effect.succeed(storage.data.has(entityId)),
+          })
+        )
+      })
+
+    /**
+     * 特定のコンポーネントを持つエンティティを取得
+     */
+    const getEntitiesWithComponent = (componentType: string) =>
+      Effect.gen(function* () {
+        const state = yield* Ref.get(stateRef)
+
+        return yield* pipe(
+          Option.fromNullable(state.components.get(componentType)),
+          Option.match({
+            onNone: () => Effect.succeed([]),
+            onSome: (storage) =>
+              Effect.succeed(
+                Array.from(storage.data.keys()).filter((id) => {
+                  const metadata = state.entities.get(id)
+                  return metadata?.active ?? false
+                })
+              ),
+          })
+        )
+      })
+
+    /**
+     * 複数のコンポーネントを持つエンティティを取得
+     */
+    const getEntitiesWithComponents = (componentTypes: readonly string[]) =>
+      Effect.gen(function* () {
+        // コンポーネントタイプがない場合は空配列を返す
+        const emptyCheck = yield* Effect.if(componentTypes.length === 0, {
+          onTrue: () => Effect.succeed([]),
+          onFalse: () => Effect.succeed(null),
+        })
+
+        if (emptyCheck !== null) return emptyCheck
+
+        const state = yield* Ref.get(stateRef)
+
+        // 最初のコンポーネントを持つエンティティから開始
+        const firstComponentType = Option.fromNullable(componentTypes[0])
+        const firstResult = yield* pipe(
+          firstComponentType,
+          Option.match({
+            onNone: () => Effect.succeed([]),
+            onSome: (type) =>
+              pipe(
+                Option.fromNullable(state.components.get(type)),
+                Option.match({
+                  onNone: () => Effect.succeed([]),
+                  onSome: (storage) => Effect.succeed(null),
+                })
+              ),
+          })
+        )
+
+        if (firstResult !== null) return firstResult
+
+        const firstStorage = state.components.get(componentTypes[0]!)
+        if (!firstStorage) {
+          return []
+        }
+
+        let entities = Array.from(firstStorage.data.keys())
+
+        // 残りのコンポーネントでフィルタリング
+        for (let i = 1; i < componentTypes.length; i++) {
+          const componentType = componentTypes[i]
+          if (!componentType) {
+            entities = []
+            break
+          }
+
+          const storage = state.components.get(componentType)
+          if (!storage) {
+            entities = []
+            break
+          }
+
+          entities = entities.filter((id) => storage.data.has(id))
+        }
+
+        // アクティブなエンティティのみを返す
+        return entities.filter((id) => {
+          const metadata = state.entities.get(id)
+          return metadata?.active ?? false
+        })
+      })
+
+    /**
+     * タグでエンティティを検索
+     */
+    const getEntitiesByTag = (tag: string) =>
+      Effect.gen(function* () {
+        const state = yield* Ref.get(stateRef)
+        return Array.from(state.entities.entries())
+          .filter(([, metadata]) => metadata.active && metadata.tags.includes(tag))
+          .map(([id]) => id)
+      })
+
+    /**
+     * すべてのエンティティを取得
+     */
+    const getAllEntities = Effect.gen(function* () {
+      const state = yield* Ref.get(stateRef)
+      return Array.from(state.entities.keys())
+    })
+
+    /**
+     * エンティティのメタデータを取得
+     */
+    const getEntityMetadata = (id: EntityId) =>
+      Effect.gen(function* () {
+        const state = yield* Ref.get(stateRef)
+        return pipe(Option.fromNullable(state.entities.get(id)), Option.getOrNull)
+      })
+
+    /**
+     * システムを登録
+     */
+    const registerSystem = (system: System, priority?: SystemPriority, order?: number) =>
+      Effect.gen(function* () {
+        yield* systemRegistry.register(system, priority, order)
+
+        // システム数を更新
+        const systems = yield* systemRegistry.getSystems
+        yield* Ref.update(stateRef, (state) => ({
+          ...state,
+          stats: {
+            ...state.stats,
+            systemCount: systems.length,
+          },
+        })).pipe(Effect.asVoid)
+      })
+
+    /**
+     * システムを削除
+     */
+    const unregisterSystem = (name: string) =>
+      Effect.gen(function* () {
+        yield* systemRegistry.unregister(name)
+
+        // システム数を更新
+        const systems = yield* systemRegistry.getSystems
+        yield* Ref.update(stateRef, (state) => ({
+          ...state,
+          stats: {
+            ...state.stats,
+            systemCount: systems.length,
+          },
+        })).pipe(Effect.asVoid)
+      })
+
+    /**
+     * ワールドを更新
+     */
+    const update = (deltaTime: number) =>
+      Effect.gen(function* () {
+        const startTime = Date.now()
+
+        // Worldインスタンスを作成
+        const world: World = {
+          createEntity,
+          destroyEntity,
+          addComponent,
+          removeComponent,
+          getComponent,
+          hasComponent,
+          getEntitiesWithComponent,
+          getEntitiesWithComponents,
+          getEntitiesByTag,
+          getAllEntities,
+          getEntityMetadata,
+          registerSystem,
+          unregisterSystem,
+          update,
+          getStats,
+          clear,
+          batchGetComponents,
+          setEntityActive,
+        }
+
+        // すべてのシステムを実行
+        yield* systemRegistry.update(world, deltaTime)
+
+        // 統計を更新
+        const frameTime = Date.now() - startTime
+        const fps = 1000 / (Date.now() - lastUpdateTime)
+        lastUpdateTime = Date.now()
+
+        yield* Ref.update(stateRef, (state) => ({
+          ...state,
+          stats: {
+            ...state.stats,
+            frameTime,
+            fps: Math.round(fps),
+          },
+        })).pipe(Effect.asVoid)
+      })
+
+    /**
+     * 統計情報を取得
+     */
+    const getStats = Effect.gen(function* () {
+      const state = yield* Ref.get(stateRef)
+      return state.stats
+    })
+
+    /**
+     * ワールドをクリア
+     */
+    const clear = Effect.gen(function* () {
+      yield* systemRegistry.clear
+      yield* Ref.set(stateRef, initialState).pipe(Effect.asVoid)
+      yield* Effect.logInfo('World cleared')
+    })
+
+    /**
+     * コンポーネントの一括取得
+     */
+    const batchGetComponents = <T>(componentType: string) =>
+      Effect.gen(function* () {
+        const state = yield* Ref.get(stateRef)
+
+        return yield* pipe(
+          Option.fromNullable(state.components.get(componentType)),
+          Option.match({
+            onNone: () => Effect.succeed(new Map<EntityId, T>()),
+            onSome: (storage) => {
+              // アクティブなエンティティのみをフィルタリング
+              const activeComponents = new Map<EntityId, T>()
+              for (const [id, component] of storage.data) {
+                const metadata = pipe(Option.fromNullable(state.entities.get(id)), Option.getOrNull)
+
+                pipe(
+                  Match.value(metadata),
+                  Match.when(
+                    (m) => m != null && m.active,
+                    () => activeComponents.set(id, component as T)
+                  ),
+                  Match.orElse(() => undefined)
+                )
+              }
+
+              return Effect.succeed(activeComponents)
+            },
+          })
+        )
+      })
+
+    /**
+     * エンティティの有効/無効を切り替え
+     */
+    const setEntityActive = (id: EntityId, active: boolean) =>
+      Effect.gen(function* () {
+        const state = yield* Ref.get(stateRef)
+
+        yield* pipe(
+          Match.value(state.entities.has(id)),
+          Match.when(false, () =>
+            Effect.fail({
+              _tag: 'WorldError' as const,
+              message: `Entity not found: ${id}`,
+              entityId: id,
+            } satisfies WorldError)
+          ),
+          Match.orElse(() => Effect.void)
+        )
+
+        yield* Ref.update(stateRef, (s) => {
+          return pipe(
+            Option.fromNullable(s.entities.get(id)),
+            Option.match({
+              onNone: () => s,
+              onSome: (metadata) => {
+                const newMetadata = { ...metadata, active }
+                const newEntities = new Map(s.entities)
+                newEntities.set(id, newMetadata)
+
+                return {
+                  ...s,
+                  entities: newEntities,
+                }
+              },
+            })
+          )
+        })
+      })
+
+    const entityManager = yield* EntityManager
+    const systemRegistry = yield* SystemRegistryService
+
+    return World.of({
+      createEntity: (name?: string, tags?: readonly string[]) =>
+        Effect.gen(function* () {
+          const state = yield* Ref.get(stateRef)
+          const id = EntityIdBrand(state.entityIdCounter)
+          yield* Ref.update(stateRef, (state) => ({
+            ...state,
+            entityIdCounter: state.entityIdCounter + 1,
+          }))
+
+          yield* pipe(
+            entityManager.createEntity(id, name, tags),
+            Effect.mapError((error) => new WorldError({ message: error.message, cause: error }))
           )
           return id
         }),
@@ -470,98 +836,6 @@
             frameTime: 0,
             fps: 0,
           },
-<<<<<<< HEAD
-=======
-        })).pipe(Effect.asVoid)
-      })
-
-    /**
-     * 統計情報を取得
-     */
-    const getStats = Effect.gen(function* () {
-      const state = yield* Ref.get(stateRef)
-      return state.stats
-    })
-
-    /**
-     * ワールドをクリア
-     */
-    const clear = Effect.gen(function* () {
-      yield* systemRegistry.clear
-      yield* Ref.set(stateRef, initialState).pipe(Effect.asVoid)
-      yield* Effect.logInfo('World cleared')
-    })
-
-    /**
-     * コンポーネントの一括取得
-     */
-    const batchGetComponents = <T>(componentType: string) =>
-      Effect.gen(function* () {
-        const state = yield* Ref.get(stateRef)
-
-        return yield* pipe(
-          Option.fromNullable(state.components.get(componentType)),
-          Option.match({
-            onNone: () => Effect.succeed(new Map<EntityId, T>()),
-            onSome: (storage) => {
-              // アクティブなエンティティのみをフィルタリング
-              const activeComponents = new Map<EntityId, T>()
-              for (const [id, component] of storage.data) {
-                const metadata = pipe(Option.fromNullable(state.entities.get(id)), Option.getOrNull)
-
-                pipe(
-                  Match.value(metadata),
-                  Match.when(
-                    (m) => m != null && m.active,
-                    () => activeComponents.set(id, component as T)
-                  ),
-                  Match.orElse(() => undefined)
-                )
-              }
-
-              return Effect.succeed(activeComponents)
-            },
-          })
-        )
-      })
-
-    /**
-     * エンティティの有効/無効を切り替え
-     */
-    const setEntityActive = (id: EntityId, active: boolean) =>
-      Effect.gen(function* () {
-        const state = yield* Ref.get(stateRef)
-
-        yield* pipe(
-          Match.value(state.entities.has(id)),
-          Match.when(false, () =>
-            Effect.fail({
-              _tag: 'WorldError' as const,
-              message: `Entity not found: ${id}`,
-              entityId: id,
-            } satisfies WorldError)
-          ),
-          Match.orElse(() => Effect.void)
-        )
-
-        yield* Ref.update(stateRef, (s) => {
-          return pipe(
-            Option.fromNullable(s.entities.get(id)),
-            Option.match({
-              onNone: () => s,
-              onSome: (metadata) => {
-                const newMetadata = { ...metadata, active }
-                const newEntities = new Map(s.entities)
-                newEntities.set(id, newMetadata)
-
-                return {
-                  ...s,
-                  entities: newEntities,
-                }
-              },
-            })
-          )
->>>>>>> 5c5c4481
         })
       }),
 
