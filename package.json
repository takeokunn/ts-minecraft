{
<<<<<<< HEAD
	"name": "ts-minecraft",
	"version": "0.1.0",
	"private": true,
	"type": "module",
	"scripts": {
		"dev": "vite",
		"build": "tsc && vite build",
		"preview": "vite preview",
		"typecheck": "tsc --noEmit",
		"lint": "bash scripts/oxlint-wrapper.sh",
		"lint:fix": "bash scripts/oxlint-wrapper.sh --fix",
		"format": "prettier --write .",
		"format:check": "prettier --check .",
		"test": "vitest run",
		"test:watch": "vitest",
		"test:coverage": "vitest run --coverage",
		"test:ui": "vitest --ui"
	},
	"dependencies": {
		"@effect/platform": "^0.90.9",
		"@effect/schema": "^0.75.5",
		"effect": "^3.17.13",
		"three": "^0.171.0"
	},
	"devDependencies": {
		"@effect/vitest": "^0.25.1",
		"@types/node": "^24.4.0",
		"@types/three": "^0.171.0",
		"@vitest/coverage-v8": "^3.2.4",
		"@vitest/ui": "^3.2.4",
		"happy-dom": "^18.0.1",
		"oxlint": "^1.15.0",
		"prettier": "^3.6.2",
		"typescript": "^5.9.2",
		"vite": "^7.1.5",
		"vitest": "^3.2.4"
	}
=======
  "name": "ts-minecraft",
  "version": "0.1.0",
  "private": true,
  "type": "module",
  "scripts": {
    "dev": "vite",
    "build": "tsc && vite build",
    "preview": "vite preview",
    "typecheck": "tsc --noEmit",
    "lint": "oxlint",
    "lint:fix": "oxlint --fix",
    "format": "prettier --write .",
    "format:check": "prettier --check .",
    "test": "vitest run",
    "test:watch": "vitest",
    "test:coverage": "vitest run --coverage",
    "test:ui": "vitest --ui"
  },
  "dependencies": {
    "@effect/platform": "^0.90.9",
    "@effect/schema": "^0.75.5",
    "effect": "^3.17.13",
    "three": "^0.171.0"
  },
  "devDependencies": {
    "@effect/vitest": "^0.25.1",
    "@types/node": "^24.4.0",
    "@types/three": "^0.171.0",
    "@vitest/coverage-v8": "^3.2.4",
    "@vitest/ui": "^3.2.4",
    "happy-dom": "^18.0.1",
    "oxlint": "^1.15.0",
    "prettier": "^3.6.2",
    "typescript": "^5.9.2",
    "vite": "^7.1.5",
    "vitest": "^3.2.4"
  }
>>>>>>> 3e65425a
}<|MERGE_RESOLUTION|>--- conflicted
+++ resolved
@@ -1,43 +1,4 @@
 {
-<<<<<<< HEAD
-	"name": "ts-minecraft",
-	"version": "0.1.0",
-	"private": true,
-	"type": "module",
-	"scripts": {
-		"dev": "vite",
-		"build": "tsc && vite build",
-		"preview": "vite preview",
-		"typecheck": "tsc --noEmit",
-		"lint": "bash scripts/oxlint-wrapper.sh",
-		"lint:fix": "bash scripts/oxlint-wrapper.sh --fix",
-		"format": "prettier --write .",
-		"format:check": "prettier --check .",
-		"test": "vitest run",
-		"test:watch": "vitest",
-		"test:coverage": "vitest run --coverage",
-		"test:ui": "vitest --ui"
-	},
-	"dependencies": {
-		"@effect/platform": "^0.90.9",
-		"@effect/schema": "^0.75.5",
-		"effect": "^3.17.13",
-		"three": "^0.171.0"
-	},
-	"devDependencies": {
-		"@effect/vitest": "^0.25.1",
-		"@types/node": "^24.4.0",
-		"@types/three": "^0.171.0",
-		"@vitest/coverage-v8": "^3.2.4",
-		"@vitest/ui": "^3.2.4",
-		"happy-dom": "^18.0.1",
-		"oxlint": "^1.15.0",
-		"prettier": "^3.6.2",
-		"typescript": "^5.9.2",
-		"vite": "^7.1.5",
-		"vitest": "^3.2.4"
-	}
-=======
   "name": "ts-minecraft",
   "version": "0.1.0",
   "private": true,
@@ -47,8 +8,8 @@
     "build": "tsc && vite build",
     "preview": "vite preview",
     "typecheck": "tsc --noEmit",
-    "lint": "oxlint",
-    "lint:fix": "oxlint --fix",
+    "lint": "bash scripts/oxlint-wrapper.sh",
+    "lint:fix": "bash scripts/oxlint-wrapper.sh --fix",
     "format": "prettier --write .",
     "format:check": "prettier --check .",
     "test": "vitest run",
@@ -75,5 +36,4 @@
     "vite": "^7.1.5",
     "vitest": "^3.2.4"
   }
->>>>>>> 3e65425a
 }