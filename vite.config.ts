/// <reference types="vitest" />
import { defineConfig } from 'vitest/config'
import { resolve } from 'path'

export default defineConfig({
  root: '.',
  publicDir: 'public',
  resolve: {
    alias: {
      '@': resolve(__dirname, './src'),
      '@config': resolve(__dirname, './src/config'),
      '@docs': resolve(__dirname, './docs')
    }
  },
  server: {
    port: 3000,
    host: true,
    open: true
  },
  build: {
    outDir: 'dist',
    sourcemap: true,
<<<<<<< HEAD
    target: 'es2022'
  },
  test: {
    environment: 'node',
    globals: true,
    setupFiles: [],
    testTimeout: 1000
=======
    target: 'es2022',
    minify: 'esbuild'
>>>>>>> cbed1364
  }
})<|MERGE_RESOLUTION|>--- conflicted
+++ resolved
@@ -20,17 +20,13 @@
   build: {
     outDir: 'dist',
     sourcemap: true,
-<<<<<<< HEAD
-    target: 'es2022'
+    target: 'es2022',
+    minify: 'esbuild'
   },
   test: {
     environment: 'node',
     globals: true,
     setupFiles: [],
     testTimeout: 1000
-=======
-    target: 'es2022',
-    minify: 'esbuild'
->>>>>>> cbed1364
   }
 })